/*
  Copyright (c) 2014-2018, The Monero Project

  All rights reserved.

  Redistribution and use in source and binary forms, with or without modification, are
  permitted provided that the following conditions are met:

  1. Redistributions of source code must retain the above copyright notice, this list of
     conditions and the following disclaimer.

  2. Redistributions in binary form must reproduce the above copyright notice, this list
     of conditions and the following disclaimer in the documentation and/or other
     materials provided with the distribution.

  3. Neither the name of the copyright holder nor the names of its contributors may be
     used to endorse or promote products derived from this software without specific
     prior written permission.

  THIS SOFTWARE IS PROVIDED BY THE COPYRIGHT HOLDERS AND CONTRIBUTORS "AS IS" AND ANY
  EXPRESS OR IMPLIED WARRANTIES, INCLUDING, BUT NOT LIMITED TO, THE IMPLIED WARRANTIES OF
  MERCHANTABILITY AND FITNESS FOR A PARTICULAR PURPOSE ARE DISCLAIMED. IN NO EVENT SHALL
  THE COPYRIGHT HOLDER OR CONTRIBUTORS BE LIABLE FOR ANY DIRECT, INDIRECT, INCIDENTAL,
  SPECIAL, EXEMPLARY, OR CONSEQUENTIAL DAMAGES (INCLUDING, BUT NOT LIMITED TO,
  PROCUREMENT OF SUBSTITUTE GOODS OR SERVICES; LOSS OF USE, DATA, OR PROFITS; OR BUSINESS
  INTERRUPTION) HOWEVER CAUSED AND ON ANY THEORY OF LIABILITY, WHETHER IN CONTRACT,
  STRICT LIABILITY, OR TORT (INCLUDING NEGLIGENCE OR OTHERWISE) ARISING IN ANY WAY OUT OF
  THE USE OF THIS SOFTWARE, EVEN IF ADVISED OF THE POSSIBILITY OF SUCH DAMAGE.

  Parts of the project are originally copyright (c) 2012-2013 The Cryptonote developers
*/

#include <netinet/in.h>
#include <sys/socket.h>
#include <fcntl.h>

#include <event2/event.h>
#include <event2/buffer.h>
#include <event2/bufferevent.h>
#include <event2/http.h>

#include <lmdb.h>

#include <assert.h>
#include <unistd.h>
#include <string.h>
#include <stdlib.h>
#include <stdio.h>
#include <errno.h>
#include <signal.h>
#include <stdbool.h>
#include <math.h>
#include <uuid/uuid.h>
#include <getopt.h>

#define __STDC_FORMAT_MACROS
#include <inttypes.h>

#include <json-c/json.h>
#include <openssl/bn.h>
#include <pthread.h>

#include "util.h"
#include "xmr.h"
#include "log.h"
#include "webui.h"

#define MAX_LINE 4096
#define POOL_CLIENTS_GROW 1024
#define RPC_BODY_MAX 4096
#define JOB_BODY_MAX 2048
#define ERROR_BODY_MAX 512
#define STATUS_BODY_MAX 256
#define CLIENT_JOBS_MAX 4
#define BLOCK_HEADERS_MAX 4
#define BLOCK_TEMPLATES_MAX 4
#define MAINNET_ADDRESS_PREFIX 18
#define TESTNET_ADDRESS_PREFIX 53
#define BLOCK_HEADERS_RANGE 10
#define DB_SIZE 0x140000000 /* 5G */
#define DB_COUNT_MAX 10
#define MAX_PATH 1024
#define RPC_PATH "/json_rpc"
#define ADDRESS_MAX 128
#define BLOCK_TIME 120
#define HR_BLOCK_COUNT 5

#define uint128_t unsigned __int128

/*
  A block is initially locked.
  After height + 60 blocks, we check to see if its on the chain.
  If not, it becomes orphaned, otherwise we unlock it for payouts.
*/

/*
  Tables:

  Shares
  ------
  height <-> share_t

  Blocks
  ------
  height <-> block_t

  Balance
  -------
  wallet addr <-> balance

  Payments
  --------
  wallet addr <-> payment_t
*/

enum block_status { BLOCK_LOCKED=0, BLOCK_UNLOCKED=1, BLOCK_ORPHANED=2 };

typedef struct config_t
{
    char rpc_host[256];
    uint32_t rpc_port;
    uint32_t rpc_timeout;
    char wallet_rpc_host[256];
    uint32_t wallet_rpc_port;
    char pool_wallet[ADDRESS_MAX];
    uint64_t pool_start_diff;
    float share_mul;
    float pool_fee;
    float payment_threshold;
    uint32_t pool_port;
    uint32_t log_level;
    uint32_t webui_port;
    char log_file[MAX_PATH];
} config_t;

typedef struct block_template_t
{
    char *blockhashing_blob;
    char *blocktemplate_blob;
    uint64_t difficulty;
    uint64_t height;
    char prev_hash[64];
    uint32_t reserved_offset;
} block_template_t;

typedef struct job_t
{
    uuid_t id;
    char *blob;
    block_template_t *block_template;
    uint32_t extra_nonce;
    uint64_t target;
    uint128_t *submissions;
    size_t submissions_count;
} job_t;

typedef struct client_t
{
    int fd;
    int json_id;
    struct bufferevent *bev;
    char address[ADDRESS_MAX];
    char worker_id[64];
    char client_id[32];
    char agent[256];
    job_t active_jobs[CLIENT_JOBS_MAX];
    uint64_t hashes;
    time_t connected_since;
    bool is_proxy;
} client_t;

typedef struct pool_clients_t
{
    client_t *clients;
    size_t count;
} pool_clients_t;

typedef struct share_t 
{
    uint64_t height;
    uint64_t difficulty;
    char address[ADDRESS_MAX];
    time_t timestamp;
} share_t;

typedef struct block_t 
{
    uint64_t height;
    char hash[64];
    char prev_hash[64];
    uint64_t difficulty;
    uint32_t status;
    uint64_t reward;
    time_t timestamp;
} block_t;

typedef struct payment_t
{
    char tx_hash[64];
    uint64_t amount;
    time_t timestamp;
} payment_t;

typedef struct rpc_callback_t
{
    void (*cb)(const char*, struct rpc_callback_t*);
    void *data;
} rpc_callback_t;

static int database_init();
static void database_close();
static int store_share(uint64_t height, share_t *share);
static int store_block(uint64_t height, block_t *block);
static int process_blocks(block_t *blocks, size_t count);
static int payout_block(block_t *block, MDB_txn *parent);
static int balance_add(const char *address, uint64_t amount, MDB_txn *parent);
static int send_payments();
static int startup_pauout(uint64_t height);
static void update_pool_hr();
static void block_template_free(block_template_t *block_template);
static void block_templates_free();
static void last_block_headers_free();
static void pool_clients_init();
static void pool_clients_free();
static void pool_clients_send_job();
static void target_to_hex(uint64_t target, char *target_hex);
static void stratum_get_proxy_job_body(char *body, const client_t *client,
        const char *block_hex, bool response);
static void stratum_get_job_body(char *body, const client_t *client, bool response);
static inline void stratum_get_error_body(char *body, int json_id, const char *error);
static inline void stratum_get_status_body(char *body, int json_id, const char *status);
static void client_add(int fd, struct bufferevent *bev);
static void client_find(struct bufferevent *bev, client_t **client);
static void client_clear(struct bufferevent *bev);
static void client_send_job(client_t *client, bool response);
static void client_clear_jobs(client_t *client);
static job_t * client_find_job(client_t *client, const char *job_id);
static void response_to_block_template(json_object *result, block_template_t *block_template);
static void response_to_block(json_object *block_header, block_t *block);
static void rpc_get_request_body(char *body, const char* method, char* fmt, ...);
static void rpc_on_response(struct evhttp_request *req, void *arg);
static void rpc_request(struct event_base *base, const char *body, rpc_callback_t *callback);
static void rpc_wallet_request(struct event_base *base, const char *body, rpc_callback_t *callback);
static void rpc_on_block_template(const char* data, rpc_callback_t *callback);
static void rpc_on_block_headers_range(const char* data, rpc_callback_t *callback);
static void rpc_on_block_header_by_height(const char* data, rpc_callback_t *callback);
static void rpc_on_last_block_header(const char* data, rpc_callback_t *callback);
static void rpc_on_block_submitted(const char* data, rpc_callback_t *callback);
static void rpc_on_wallet_transferred(const char* data, rpc_callback_t *callback);
static void timer_on_120s(int fd, short kind, void *ctx);
static void timer_on_10m(int fd, short kind, void *ctx);
static void client_on_login(json_object *message, client_t *client);
static void client_on_submit(json_object *message, client_t *client);
static void client_on_read(struct bufferevent *bev, void *ctx);
static void client_on_error(struct bufferevent *bev, short error, void *ctx);
static void client_on_accept(evutil_socket_t listener, short event, void *arg);
static void send_validation_error(const client_t *client, const char *message);

static config_t config;
static pool_clients_t pool_clients;
static block_t *last_block_headers[BLOCK_HEADERS_MAX];
static block_template_t *block_templates[BLOCK_TEMPLATES_MAX];
static struct event_base *base;
static struct event *timer_120s;
static struct event *timer_10m;
static uint32_t extra_nonce;
static block_t block_headers_range[BLOCK_HEADERS_RANGE];
static MDB_env *env;
static MDB_dbi db_shares;
static MDB_dbi db_blocks;
static MDB_dbi db_balance;
static MDB_dbi db_payments;
static BN_CTX *bn_ctx;
static BIGNUM *base_diff;
static pool_stats_t pool_stats;
static pthread_mutex_t mutex_clients = PTHREAD_MUTEX_INITIALIZER;
static FILE *fd_log;

#define JSON_GET_OR_ERROR(name, parent, type, client)                \
    json_object *name = NULL;                                        \
    if (!json_object_object_get_ex(parent, #name, &name))            \
        return send_validation_error(client, #name " not found");    \
    if (!json_object_is_type(name, type))                            \
        return send_validation_error(client, #name " not a " #type);

#define JSON_GET_OR_WARN(name, parent, type)                         \
    json_object *name = NULL;                                        \
    if (!json_object_object_get_ex(parent, #name, &name)) {          \
        log_warn(#name " not found");                                \
    } else {                                                         \
        if (!json_object_is_type(name, type)) {                      \
            log_warn(#name " not a " #type);                         \
        }                                                            \
    }

static int
compare_uint64(const MDB_val *a, const MDB_val *b)
{
    const uint64_t va = *(const uint64_t *)a->mv_data;
    const uint64_t vb = *(const uint64_t *)b->mv_data;
    return (va < vb) ? -1 : va > vb;
}

static int
compare_string(const MDB_val *a, const MDB_val *b)
{
    const char *va = (const char*) a->mv_data;
    const char *vb = (const char*) b->mv_data;
    return strcmp(va, vb);
}

static int
compare_block(const MDB_val *a, const MDB_val *b)
{
    const block_t *va = (const block_t*) a->mv_data;
    const block_t *vb = (const block_t*) b->mv_data;
    int sc = memcmp(va->hash, vb->hash, 64);
    if (sc == 0)
        return (va->timestamp < vb->timestamp) ? -1 : va->timestamp > vb->timestamp;
    else
        return sc;
}

static int
compare_share(const MDB_val *a, const MDB_val *b)
{
    const share_t *va = (const share_t*) a->mv_data;
    const share_t *vb = (const share_t*) b->mv_data;
    int sc = strcmp(va->address, vb->address);
    if (sc == 0)
        return (va->timestamp < vb->timestamp) ? -1 : va->timestamp > vb->timestamp;
    else
        return sc;
}

static int
compare_payment(const MDB_val *a, const MDB_val *b)
{
    const payment_t *va = (const payment_t*) a->mv_data;
    const payment_t *vb = (const payment_t*) b->mv_data;
    return (va->timestamp < vb->timestamp) ? -1 : va->timestamp > vb->timestamp;
}

static int
database_init()
{
    int rc;
    char *err;
    MDB_txn *txn;

    rc = mdb_env_create(&env);
    mdb_env_set_maxdbs(env, (MDB_dbi) DB_COUNT_MAX);
    mdb_env_set_mapsize(env, DB_SIZE);
    if ((rc = mdb_env_open(env, "./data", 0, 0664)) != 0)
    {
        err = mdb_strerror(rc);
        log_fatal("%s\n", err);
        exit(rc);
    }
    if ((rc = mdb_txn_begin(env, NULL, 0, &txn)) != 0)
    {
        err = mdb_strerror(rc);
        log_fatal("%s\n", err);
        exit(rc);
    }
    if ((rc = mdb_dbi_open(txn, "shares", MDB_INTEGERKEY | MDB_CREATE | MDB_DUPSORT | MDB_DUPFIXED, &db_shares)) != 0)
    {
        err = mdb_strerror(rc);
        log_fatal("%s\n", err);
        exit(rc);
    }
    if ((rc = mdb_dbi_open(txn, "blocks", MDB_INTEGERKEY | MDB_CREATE | MDB_DUPSORT | MDB_DUPFIXED, &db_blocks)) != 0)
    {
        err = mdb_strerror(rc);
        log_fatal("%s\n", err);
        exit(rc);
    }
    if ((rc = mdb_dbi_open(txn, "payments", MDB_CREATE | MDB_DUPSORT | MDB_DUPFIXED, &db_payments)) != 0)
    {
        err = mdb_strerror(rc);
        log_fatal("%s\n", err);
        exit(rc);
    }
    if ((rc = mdb_dbi_open(txn, "balance", MDB_CREATE, &db_balance)) != 0)
    {
        err = mdb_strerror(rc);
        log_fatal("%s\n", err);
        exit(rc);
    }

    mdb_set_compare(txn, db_shares, compare_uint64);
    mdb_set_dupsort(txn, db_shares, compare_share);

    mdb_set_compare(txn, db_blocks, compare_uint64);
    mdb_set_dupsort(txn, db_blocks, compare_block);
    
    mdb_set_compare(txn, db_payments, compare_string);
    mdb_set_dupsort(txn, db_payments, compare_payment);

    mdb_set_compare(txn, db_balance, compare_string);

    rc = mdb_txn_commit(txn);
    return rc;
}

static void
database_close()
{
    log_info("Closing database");
    mdb_dbi_close(env, db_shares);
    mdb_dbi_close(env, db_blocks);
    mdb_dbi_close(env, db_balance);
    mdb_dbi_close(env, db_payments);
    return mdb_env_close(env);
}

static int
store_share(uint64_t height, share_t *share)
{
    int rc;
    char *err;
    MDB_txn *txn;
    MDB_cursor *cursor;
    if ((rc = mdb_txn_begin(env, NULL, 0, &txn)) != 0)
    {
        err = mdb_strerror(rc);
        log_error("%s", err);
        return rc;
    }
    if ((rc = mdb_cursor_open(txn, db_shares, &cursor)) != 0)
    {
        err = mdb_strerror(rc);
        log_error("%s", err);
        mdb_txn_abort(txn);
        return rc;
    }

    MDB_val key = { sizeof(height), (void*)&height };
    MDB_val val = { sizeof(share_t), (void*)share };
    mdb_cursor_put(cursor, &key, &val, MDB_APPENDDUP);

    rc = mdb_txn_commit(txn);
    return rc;
}

static int
store_block(uint64_t height, block_t *block)
{
    int rc;
    char *err;
    MDB_txn *txn;
    MDB_cursor *cursor;
    if ((rc = mdb_txn_begin(env, NULL, 0, &txn)) != 0)
    {
        err = mdb_strerror(rc);
        log_error("%s", err);
        return rc;
    }
    if ((rc = mdb_cursor_open(txn, db_blocks, &cursor)) != 0)
    {
        err = mdb_strerror(rc);
        log_error("%s", err);
        mdb_txn_abort(txn);
        return rc;
    }

    MDB_val key = { sizeof(height), (void*)&height };
    MDB_val val = { sizeof(block_t), (void*)block };
    mdb_cursor_put(cursor, &key, &val, MDB_APPENDDUP);

    rc = mdb_txn_commit(txn);
    return rc;
}

uint64_t
miner_hr(const char *address)
{
    pthread_mutex_lock(&mutex_clients);
    client_t *c = pool_clients.clients;
    uint64_t hr = 0;
    for (size_t i = 0; i < pool_clients.count; i++, c++)
    {
        if (c->connected_since != 0 && strncmp(c->address, address, ADDRESS_MAX) == 0)
        {
            double d = difftime(time(NULL), c->connected_since);
            if (d == 0.0)
                continue;
            hr += c->hashes / d;
            continue;
        }
    }
    pthread_mutex_unlock(&mutex_clients);
    return hr;
}

uint64_t
miner_balance(const char *address)
{
    if (strlen(address) > ADDRESS_MAX)
        return 0;
    int rc;
    char *err;
    MDB_txn *txn;
    MDB_cursor *cursor;
    if ((rc = mdb_txn_begin(env, NULL, MDB_RDONLY, &txn)) != 0)
    {
        err = mdb_strerror(rc);
        log_error("%s", err);
        return 0;
    }
    if ((rc = mdb_cursor_open(txn, db_balance, &cursor)) != 0)
    {
        err = mdb_strerror(rc);
        log_error("%s", err);
        mdb_txn_abort(txn);
        return 0;
    }

    MDB_val key = {ADDRESS_MAX, (void*)address};
    MDB_val val;
    uint64_t balance  = 0;

    rc = mdb_cursor_get(cursor, &key, &val, MDB_SET);
    if (rc != 0 && rc != MDB_NOTFOUND)
    {
        err = mdb_strerror(rc);
        log_error("%s", err);
        goto cleanup;
    }
    if (rc != 0)
        goto cleanup;

    balance = *(uint64_t*)val.mv_data;

cleanup:
    mdb_cursor_close(cursor);
    mdb_txn_abort(txn);
    return balance;
}

static int
process_blocks(block_t *blocks, size_t count)
{
    log_debug("Processing blocks");
    /*
      For each block, lookup block in db.
      If found, make sure found is locked and not orphaned.
      If both not orphaned and unlocked, payout, set unlocked.
      If block heights differ / orphaned, set orphaned.
    */
    int rc;
    char *err;
    MDB_txn *txn;
    MDB_cursor *cursor;
    if ((rc = mdb_txn_begin(env, NULL, 0, &txn)) != 0)
    {
        err = mdb_strerror(rc);
        log_error("%s", err);
        return rc;
    }
    if ((rc = mdb_cursor_open(txn, db_blocks, &cursor)) != 0)
    {
        err = mdb_strerror(rc);
        log_error("%s", err);
        mdb_txn_abort(txn);
        return rc;
    }

    for (int i=0; i<count; i++)
    {
        block_t *ib = &blocks[i];
        log_trace("Processing block at height %"PRIu64, ib->height);
        MDB_val key = { sizeof(ib->height), (void*)&ib->height };
        MDB_val val;
        MDB_cursor_op op = MDB_SET;
        while (1)
        {
            rc = mdb_cursor_get(cursor, &key, &val, op);
            op = MDB_NEXT_DUP;
            if (rc == MDB_NOTFOUND || rc != 0)
            {
                log_trace("No stored block at height %"PRIu64, ib->height);
                if (rc != MDB_NOTFOUND)
                {
                    err = mdb_strerror(rc);
                    log_debug("No stored block at height %"PRIu64" with error: %d", ib->height, err);
                }
                break;
            }
            block_t *sb = (block_t*)val.mv_data;
            if (sb->status != BLOCK_LOCKED)
            {
                continue;
            }
            if (ib->status & BLOCK_ORPHANED)
            {
                log_debug("Orphaned block at height %"PRIu64, ib->height);
                block_t bp;
                memcpy(&bp, sb, sizeof(block_t));
                bp.status |= BLOCK_ORPHANED;
                MDB_val new_val = {sizeof(block_t), (void*)&bp};
                mdb_cursor_put(cursor, &key, &new_val, MDB_CURRENT);
                continue;
            }
            if (memcmp(ib->hash, sb->hash, 64) == 0 && memcmp(ib->prev_hash, sb->prev_hash, 64) != 0)
            {
                log_warn("Have a block with matching heights but differing parents! Setting orphaned.\n");
                block_t bp;
                memcpy(&bp, sb, sizeof(block_t));
                bp.status |= BLOCK_ORPHANED;
                MDB_val new_val = {sizeof(block_t), (void*)&bp};
                mdb_cursor_put(cursor, &key, &new_val, MDB_CURRENT);
                continue;
            }
            block_t bp;
            memcpy(&bp, sb, sizeof(block_t));
            bp.status |= BLOCK_UNLOCKED;
            bp.reward = ib->reward;
            rc = payout_block(&bp, txn);
            if (rc == 0)
            {
                log_debug("Paided out block %"PRIu64, bp.height);
                MDB_val new_val = {sizeof(block_t), (void*)&bp};
                mdb_cursor_put(cursor, &key, &new_val, MDB_CURRENT);
            }
            else
                log_trace("%s", mdb_strerror(rc));
        }
    }

    rc = mdb_txn_commit(txn);
    return rc;
}

static int
payout_block(block_t *block, MDB_txn *parent)
{
    /*
      PPLNS
    */
    log_info("Payout on block at height %"PRIu64, block->height);
    int rc;
    char *err;
    MDB_txn *txn;
    MDB_cursor *cursor;
    uint64_t height = block->height;
    uint64_t total_paid = 0;
    if ((rc = mdb_txn_begin(env, parent, 0, &txn)) != 0)
    {
        err = mdb_strerror(rc);
        log_error("%s", err);
        return rc;
    }
    if ((rc = mdb_cursor_open(txn, db_shares, &cursor)) != 0)
    {
        err = mdb_strerror(rc);
        log_error("%s", err);
        mdb_txn_abort(txn);
        return rc;
    }

    MDB_cursor_op op = MDB_SET;
    while (1)
    {
        uint64_t current_height = height;
        MDB_val key = { sizeof(current_height), (void*)&current_height };
        MDB_val val;
        rc = mdb_cursor_get(cursor, &key, &val, op);
        op = MDB_NEXT_DUP;
        if (rc == MDB_NOTFOUND && total_paid < block->reward)
        {
            if (height == 0)
                break;
            height--;
            op = MDB_SET;
            continue;
        }
        if (rc != 0 && rc != MDB_NOTFOUND)
        {
            log_error("Error getting balance: %s", mdb_strerror(rc));
            break;
        }
        if (total_paid == block->reward)
            break;

        share_t *share = (share_t*)val.mv_data;
        uint64_t amount = floor((double)share->difficulty / ((double)block->difficulty * config.share_mul) * block->reward);
        if (total_paid + amount > block->reward)
            amount = block->reward - total_paid;
        total_paid += amount;
        uint64_t fee = amount * config.pool_fee;
        amount -= fee;
        if (amount == 0)
            continue;
        rc = balance_add(share->address, amount, txn);
        if (rc != 0)
        {
            mdb_cursor_close(cursor);
            mdb_txn_abort(txn);
            return rc;
        }
    }

    rc = mdb_txn_commit(txn);
    return rc;
}

static int
balance_add(const char *address, uint64_t amount, MDB_txn *parent)
{
    log_trace("Adding %"PRIu64" to %s's balance", amount, address);
    int rc;
    char *err;
    MDB_txn *txn;
    MDB_cursor *cursor;
    if ((rc = mdb_txn_begin(env, parent, 0, &txn)) != 0)
    {
        err = mdb_strerror(rc);
        log_error("%s", err);
        return rc;
    }
    if ((rc = mdb_cursor_open(txn, db_balance, &cursor)) != 0)
    {
        err = mdb_strerror(rc);
        log_error("%s", err);
        mdb_txn_abort(txn);
        return rc;
    }

    MDB_val key = {ADDRESS_MAX, (void*)address};
    MDB_val val;
    rc = mdb_cursor_get(cursor, &key, &val, MDB_SET);
    if (rc == MDB_NOTFOUND)
    {
        log_trace("Adding new balance entry");
        MDB_val new_val = { sizeof(amount), (void*)&amount };
        mdb_cursor_put(cursor, &key, &new_val, MDB_APPEND);
    }
    else if (rc == 0)
    {
        log_trace("Updating existing balance entry");
        uint64_t current_amount = *(uint64_t*)val.mv_data;
        current_amount += amount;
        MDB_val new_val = {sizeof(current_amount), (void*)&current_amount};
        rc = mdb_cursor_put(cursor, &key, &new_val, MDB_CURRENT);
        if (rc != 0)
        {
            err = mdb_strerror(rc);
            log_error("%s", err);
        }
    }
    else
    {
        err = mdb_strerror(rc);
        log_error("%s", err);
        mdb_txn_abort(txn);
        return rc;
    }

    rc = mdb_txn_commit(txn);
    return rc;
}

static int
send_payments()
{
    uint64_t threshold = 1000000000000 * config.payment_threshold;
    int rc;
    char *err;
    MDB_txn *txn;
    MDB_cursor *cursor;
    if ((rc = mdb_txn_begin(env, NULL, MDB_RDONLY, &txn)) != 0)
    {
        err = mdb_strerror(rc);
        log_error("%s", err);
        return rc;
    }
    if ((rc = mdb_cursor_open(txn, db_balance, &cursor)) != 0)
    {
        err = mdb_strerror(rc);
        log_error("%s", err);
        mdb_txn_abort(txn);
        return rc;
    }

    MDB_cursor_op op = MDB_FIRST;
    while (1)
    {
        MDB_val key;
        MDB_val val;
        rc = mdb_cursor_get(cursor, &key, &val, op);
        op = MDB_NEXT;
        if (rc != 0)
            break;

        const char *address = (const char*)key.mv_data;
        uint64_t amount = *(uint64_t*)val.mv_data;

        if (amount < threshold)
            continue;

        log_info("Sending payment of %"PRIu64" to %s\n", amount, address);

        char body[RPC_BODY_MAX];
        snprintf(body, RPC_BODY_MAX, "{\"id\":\"0\",\"jsonrpc\":\"2.0\",\"method\":\"transfer\",\"params\":{"
                "\"destinations\":[{\"amount\":%"PRIu64",\"address\":\"%s\"}],\"mixin\":10}}",
                amount, address);
        log_trace(body);
        rpc_callback_t *callback = calloc(1, sizeof(rpc_callback_t));
        callback->data = calloc(ADDRESS_MAX, sizeof(char));
        memcpy(callback->data, address, ADDRESS_MAX);
        callback->cb = rpc_on_wallet_transferred;
        rpc_wallet_request(base, body, callback);
    }
    mdb_cursor_close(cursor);
    mdb_txn_abort(txn);
    return 0;
}

static int
startup_pauout(uint64_t height)
{
    /*
      Loop stored blocks < height - 60
      If block locked & not orphaned, payout
    */
    int rc;
    char *err;
    MDB_txn *txn;
    MDB_cursor *cursor;
    if ((rc = mdb_txn_begin(env, NULL, MDB_RDONLY, &txn)) != 0)
    {
        err = mdb_strerror(rc);
        log_error("%s", err);
        return rc;
    }
    if ((rc = mdb_cursor_open(txn, db_blocks, &cursor)) != 0)
    {
        err = mdb_strerror(rc);
        log_error("%s", err);
        mdb_txn_abort(txn);
        return rc;
    }

    pool_stats.pool_blocks_found = 0;
    MDB_cursor_op op = MDB_FIRST;
    while (1)
    {
        MDB_val key;
        MDB_val val;
        rc = mdb_cursor_get(cursor, &key, &val, op);
        op = MDB_NEXT;
        if (rc != 0 && rc != MDB_NOTFOUND)
        {
            err = mdb_strerror(rc);
            log_error("%s", err);
            break;
        }
        if (rc == MDB_NOTFOUND)
            break;

        pool_stats.pool_blocks_found++;

        block_t *block = (block_t*)val.mv_data;
        pool_stats.last_block_found = block->timestamp;

        if (block->height > height - 60)
            break;
        if (block->status & BLOCK_UNLOCKED || block->status & BLOCK_ORPHANED)
            continue;

        char body[RPC_BODY_MAX];
        rpc_get_request_body(body, "get_block_header_by_height", "sd", "height", block->height);
        rpc_callback_t *c = calloc(1, sizeof(rpc_callback_t));
        c->cb = rpc_on_block_header_by_height;
        rpc_request(base, body, c);
    }

    mdb_cursor_close(cursor);
    mdb_txn_abort(txn);
    return 0;
}

static void
update_pool_hr()
{
    uint64_t hr = 0;
    client_t *c = pool_clients.clients;
    for (size_t i = 0; i < pool_clients.count; i++, c++)
    {
        if (c->connected_since != 0)
        {
            double d = difftime(time(NULL), c->connected_since);
            if (d == 0.0)
                continue;
            hr += c->hashes / d;
        }
    }
    pool_stats.pool_hashrate = hr;
}

static void
block_template_free(block_template_t *block_template)
{
    free(block_template->blockhashing_blob);
    free(block_template->blocktemplate_blob);
    free(block_template);
}

static void
block_templates_free()
{
    for (size_t i=0; i<BLOCK_TEMPLATES_MAX; i++)
    {
        block_template_t *bt = block_templates[i];
        if (bt != NULL)
        {
            free(bt->blockhashing_blob);
            free(bt->blocktemplate_blob);
            free(bt);
        }
    }
}

static void
last_block_headers_free()
{
    for (size_t i=0; i<BLOCK_HEADERS_MAX; i++)
    {
        block_t *block = last_block_headers[i];
        if (block != NULL)
            free(block);
    }
}

static void
pool_clients_init()
{
    assert(pool_clients.count == 0);
    pool_clients.count = POOL_CLIENTS_GROW;
    pool_clients.clients = (client_t*) calloc(pool_clients.count, sizeof(client_t));
}

static void
pool_clients_free()
{
    assert(pool_clients.count != 0);
    client_t *c = pool_clients.clients;
    for (size_t i = 0; i < pool_clients.count; i++, c++)
    {
        client_clear_jobs(c);
    }
    free(pool_clients.clients);
}

static job_t *
client_find_job(client_t *client, const char *job_id)
{
    char jid[33];
    for (size_t i=0; i<CLIENT_JOBS_MAX; i++)
    {
        memset(jid, 0, 33);
        job_t *job = &client->active_jobs[i];
        bin_to_hex((const char*)job->id, sizeof(uuid_t), jid);
        jid[32] = '\0';
        if (strcmp(job_id, jid) == 0)
            return job;
    }
    return NULL;
}

static void
pool_clients_send_job()
{
    client_t *c = pool_clients.clients;
    for (size_t i = 0; i < pool_clients.count; i++, c++)
    {
        if (c->fd == 0)
            continue;
        client_send_job(c, false);
    }
}

static void
target_to_hex(uint64_t target, char *target_hex)
{
    if (target & 0xFFFFFFFF00000000)
    {
        log_debug("High target requested: %"PRIu64, target);
        bin_to_hex((const char*)&target, 8, &target_hex[0]);
        target_hex[16] = '\0';
        return;
    }
    BIGNUM *diff = BN_new();
    BIGNUM *bnt = BN_new();
#ifdef SIXTY_FOUR_BIT_LONG
    BN_set_word(bnt, target);
#else
    char st[24];
    snprintf(st, 24, "%"PRIu64, target);
    BN_dec2bn(&bnt, st);
#endif
    BN_div(diff, NULL, base_diff, bnt, bn_ctx);
    BN_rshift(diff, diff, 224);
    uint32_t w = BN_get_word(diff);
    bin_to_hex((const char*)&w, 4, &target_hex[0]);
    target_hex[8] = '\0';
    BN_free(bnt);
    BN_free(diff);
}

static void
stratum_get_proxy_job_body(char *body, const client_t *client, const char *block_hex, bool response)
{
    int json_id = client->json_id;
    const char *client_id = client->client_id;
    const job_t *job = &client->active_jobs[0];
    char job_id[33];
    bin_to_hex((const char*)job->id, sizeof(uuid_t), job_id);
    uint64_t target = job->target;
    char target_hex[17];
    target_to_hex(target, &target_hex[0]);
    const block_template_t *bt = job->block_template;

    if (response)
    {
        snprintf(body, JOB_BODY_MAX, "{\"id\":%d,\"jsonrpc\":\"2.0\",\"error\":null,\"result\""
                ":{\"id\":\"%.32s\",\"job\":{\"blocktemplate_blob\":\"%s\",\"job_id\":\"%.32s\","
                "\"difficulty\":%"PRIu64",\"height\":%"PRIu64",\"reserved_offset\":%u,\"client_nonce_offset\":%u,"
                "\"client_pool_offset\":%u,\"target_diff\":%"PRIu64",\"target_diff_hex\":\"%s\"},"
                "\"status\":\"OK\"}}\n", json_id, client_id, block_hex, job_id,
                bt->difficulty, bt->height, bt->reserved_offset, bt->reserved_offset + 12,
                bt->reserved_offset + 8, target, target_hex);
    }
    else
    {
        snprintf(body, JOB_BODY_MAX, "{\"jsonrpc\":\"2.0\",\"method\":\"job\",\"params\""
                ":{\"id\":\"%.32s\",\"job\":{\"blocktemplate_blob\":\"%s\",\"job_id\":\"%.32s\","
                "\"difficulty\":%"PRIu64",\"height\":%"PRIu64",\"reserved_offset\":%u,\"client_nonce_offset\":%u,"
                "\"client_pool_offset\":%u,\"target_diff\":%"PRIu64",\"target_diff_hex\":\"%s\"},"
                "\"status\":\"OK\"}}\n", client_id, block_hex, job_id,
                bt->difficulty, bt->height, bt->reserved_offset, bt->reserved_offset + 12,
                bt->reserved_offset + 8, target, target_hex);
    }
}

static void
stratum_get_job_body(char *body, const client_t *client, bool response)
{
    int json_id = client->json_id;
    const char *client_id = client->client_id;
    const job_t *job = &client->active_jobs[0];
    char job_id[33];
    bin_to_hex((const char*)job->id, sizeof(uuid_t), job_id);
    const char *blob = job->blob;
    uint64_t target = job->target;
    uint64_t height = job->block_template->height;
    char target_hex[17];
    target_to_hex(target, &target_hex[0]);

    if (response)
    {
        snprintf(body, JOB_BODY_MAX, "{\"id\":%d,\"jsonrpc\":\"2.0\",\"error\":null,\"result\""
                ":{\"id\":\"%.32s\",\"job\":{"
                "\"blob\":\"%s\",\"job_id\":\"%.32s\",\"target\":\"%s\",\"height\":%"PRIu64"},"
                "\"status\":\"OK\"}}\n", json_id, client_id, blob, job_id, target_hex, height);
    }
    else
    {
        snprintf(body, JOB_BODY_MAX, "{\"jsonrpc\":\"2.0\",\"method\":\"job\",\"params\""
                ":{\"id\":\"%.32s\",\"blob\":\"%s\",\"job_id\":\"%.32s\",\"target\":\"%s\","
                "\"height\":%"PRIu64"}}\n",
                client_id, blob, job_id, target_hex, height);
    }
}

static inline void
stratum_get_error_body(char *body, int json_id, const char *error)
{
    snprintf(body, ERROR_BODY_MAX, "{\"id\":%d,\"jsonrpc\":\"2.0\",\"error\":"
            "{\"code\":-1, \"message\":\"%s\"}}\n", json_id, error);
}

static inline void
stratum_get_status_body(char *body, int json_id, const char *status)
{
    snprintf(body, STATUS_BODY_MAX, "{\"id\":%d,\"jsonrpc\":\"2.0\",\"error\":null,\"result\":{\"status\":\"%s\"}}\n",
            json_id, status);
}

static void
response_to_block_template(json_object *result, block_template_t *block_template)
{
    JSON_GET_OR_WARN(blockhashing_blob, result, json_type_string);
    JSON_GET_OR_WARN(blocktemplate_blob, result, json_type_string);
    JSON_GET_OR_WARN(difficulty, result, json_type_int);
    JSON_GET_OR_WARN(height, result, json_type_int);
    JSON_GET_OR_WARN(prev_hash, result, json_type_string);
    JSON_GET_OR_WARN(reserved_offset, result, json_type_int);
    block_template->blockhashing_blob = strdup(json_object_get_string(blockhashing_blob));
    block_template->blocktemplate_blob = strdup(json_object_get_string(blocktemplate_blob));
    block_template->difficulty = json_object_get_int64(difficulty);
    block_template->height = json_object_get_int64(height);
    memcpy(block_template->prev_hash, json_object_get_string(prev_hash), 64);
    block_template->reserved_offset = json_object_get_int(reserved_offset);
}

static void
response_to_block(json_object *block_header, block_t *block)
{
    memset(block, 0, sizeof(block_t));
    JSON_GET_OR_WARN(height, block_header, json_type_int);
    JSON_GET_OR_WARN(difficulty, block_header, json_type_int);
    JSON_GET_OR_WARN(hash, block_header, json_type_string);
    JSON_GET_OR_WARN(prev_hash, block_header, json_type_string);
    JSON_GET_OR_WARN(timestamp, block_header, json_type_int);
    JSON_GET_OR_WARN(reward, block_header, json_type_int);
    JSON_GET_OR_WARN(orphan_status, block_header, json_type_boolean);
    block->height = json_object_get_int64(height);
    block->difficulty = json_object_get_int64(difficulty);
    memcpy(block->hash, json_object_get_string(hash), 64);
    memcpy(block->prev_hash, json_object_get_string(prev_hash), 64);
    block->timestamp = json_object_get_int64(timestamp);
    block->reward = json_object_get_int64(reward);
    if (json_object_get_int(orphan_status))
        block->status |= BLOCK_ORPHANED;
}

static void
rpc_get_request_body(char *body, const char* method, char* fmt, ...)
{
    char *pb = body;

    snprintf(pb, RPC_BODY_MAX, "%s%s%s", "{\"jsonrpc\":\"2.0\",\"id\":\"0\",\"method\":\"", method, "\"");
    pb += strlen(pb);

    if (fmt && *fmt)
    {
        char *s;
        uint64_t d;
        snprintf(pb, RPC_BODY_MAX - strlen(body), "%s", ",\"params\":{");
        pb += strlen(pb);
        va_list args;
        va_start(args, fmt);
        uint8_t count = 0;
        while (*fmt)
        {
            switch (*fmt++)
            {
                case 's':
                    s = va_arg(args, char *);
                    snprintf(pb, RPC_BODY_MAX - strlen(body), "\"%s\"", s);
                    pb += strlen(pb);
                    break;
                case 'd':
                    d = va_arg(args, uint64_t);
                    snprintf(pb, RPC_BODY_MAX - strlen(body), "%"PRIu64, d);
                    pb += strlen(pb);
                    break;
            }
            char append = ':';
            if (count++ % 2 != 0)
                append = ',';
            *pb++ = append;
        }
        va_end(args);
        *--pb = '}';
        pb++;
    }
    *pb = '}';
    log_trace("Payload: %s", body);
}

static void
rpc_on_response(struct evhttp_request *req, void *arg)
{
    struct evbuffer *input;
    rpc_callback_t *callback = (rpc_callback_t*) arg;

    if (!req)
    {
        log_error("Request failure. Aborting.");
        goto cleanup;
    }

    int rc = evhttp_request_get_response_code(req);
    if (rc < 200 || rc >= 300)
    {
        log_error("HTTP status code %d for %s. Aborting.", rc, evhttp_request_get_uri(req));
        goto cleanup;
    }

    input = evhttp_request_get_input_buffer(req);
    size_t len = evbuffer_get_length(input);
    char *data = (char*) alloca(len+1);
    evbuffer_remove(input, data, len);
    data[len] = '\0';
    callback->cb(data, callback);
cleanup:
    if (callback->data)
        free(callback->data);
    free(callback);
}

static void
rpc_request(struct event_base *base, const char *body, rpc_callback_t *callback)
{
    struct evhttp_connection *con;
    struct evhttp_request *req;
    struct evkeyvalq *headers;
    struct evbuffer *output;

    con = evhttp_connection_base_new(base, NULL, config.rpc_host, config.rpc_port);
    evhttp_connection_free_on_completion(con);
    evhttp_connection_set_timeout(con, config.rpc_timeout);
    req = evhttp_request_new(rpc_on_response, callback);
    output = evhttp_request_get_output_buffer(req);
    evbuffer_add(output, body, strlen(body));
    headers = evhttp_request_get_output_headers(req);
    evhttp_add_header(headers, "Content-Type", "application/json");
    evhttp_add_header(headers, "Connection", "close");
    evhttp_make_request(con, req, EVHTTP_REQ_POST, RPC_PATH);
}

static void
rpc_wallet_request(struct event_base *base, const char *body, rpc_callback_t *callback)
{
    struct evhttp_connection *con;
    struct evhttp_request *req;
    struct evkeyvalq *headers;
    struct evbuffer *output;

    con = evhttp_connection_base_new(base, NULL, config.wallet_rpc_host, config.wallet_rpc_port);
    evhttp_connection_free_on_completion(con);
    evhttp_connection_set_timeout(con, config.rpc_timeout);
    req = evhttp_request_new(rpc_on_response, callback);
    output = evhttp_request_get_output_buffer(req);
    evbuffer_add(output, body, strlen(body));
    headers = evhttp_request_get_output_headers(req);
    evhttp_add_header(headers, "Content-Type", "application/json");
    evhttp_add_header(headers, "Connection", "close");
    evhttp_make_request(con, req, EVHTTP_REQ_POST, RPC_PATH);
}

static void
rpc_on_block_headers_range(const char* data, rpc_callback_t *callback)
{
    json_object *root = json_tokener_parse(data);
    JSON_GET_OR_WARN(result, root, json_type_object);
    JSON_GET_OR_WARN(status, result, json_type_string);
    const char *ss = json_object_get_string(status);
    json_object *error = NULL;
    json_object_object_get_ex(root, "error", &error);
    if (error != NULL)
    {
        JSON_GET_OR_WARN(code, error, json_type_object);
        JSON_GET_OR_WARN(message, error, json_type_string);
        int ec = json_object_get_int(code);
        const char *em = json_object_get_string(message);
        log_warn("Error (%d) getting block headers by range: %s", ec, em);
        json_object_put(root);
        return;
    }
    if (status == NULL || strcmp(ss, "OK") != 0)
    {
        log_warn("Error getting block headers by range: %s", ss);
        json_object_put(root);
        return;
    }

    JSON_GET_OR_WARN(headers, result, json_type_array);
    size_t headers_len = json_object_array_length(headers);
    assert(headers_len == BLOCK_HEADERS_RANGE);
    for (int i=0; i<headers_len; i++)
    {
        json_object *header = json_object_array_get_idx(headers, i);
        block_t *bh = &block_headers_range[i];
        response_to_block(header, bh);
    }
    process_blocks(block_headers_range, BLOCK_HEADERS_RANGE);
    json_object_put(root);
}

static void
rpc_on_block_header_by_height(const char* data, rpc_callback_t *callback)
{
    log_trace("Got block header by height: \n%s", data);
    json_object *root = json_tokener_parse(data);
    JSON_GET_OR_WARN(result, root, json_type_object);
    JSON_GET_OR_WARN(status, result, json_type_string);
    const char *ss = json_object_get_string(status);
    json_object *error = NULL;
    json_object_object_get_ex(root, "error", &error);
    if (error != NULL)
    {
        JSON_GET_OR_WARN(code, error, json_type_object);
        JSON_GET_OR_WARN(message, error, json_type_string);
        int ec = json_object_get_int(code);
        const char *em = json_object_get_string(message);
        log_error("Error (%d) getting block header by height: %s", ec, em);
        json_object_put(root);
        return;
    }
    if (status == NULL || strcmp(ss, "OK") != 0)
    {
        log_error("Error getting block header by height: %s", ss);
        json_object_put(root);
        return;
    }
    block_t rb;
    JSON_GET_OR_WARN(block_header, result, json_type_object);
    response_to_block(block_header, &rb);
    process_blocks(&rb, 1);
    json_object_put(root);
}

static void
rpc_on_block_template(const char* data, rpc_callback_t *callback)
{
    log_trace("Got block template: \n%s", data);
    json_object *root = json_tokener_parse(data);
    JSON_GET_OR_WARN(result, root, json_type_object);
    JSON_GET_OR_WARN(status, result, json_type_string);
    const char *ss = json_object_get_string(status);
    json_object *error = NULL;
    json_object_object_get_ex(root, "error", &error);
    if (error != NULL)
    {
        JSON_GET_OR_WARN(code, error, json_type_object);
        JSON_GET_OR_WARN(message, error, json_type_string);
        int ec = json_object_get_int(code);
        const char *em = json_object_get_string(message);
        log_error("Error (%d) getting block template: %s", ec, em);
        json_object_put(root);
        return;
    }
    if (status == NULL || strcmp(ss, "OK") != 0)
    {
        log_error("Error getting block template: %s", ss);
        json_object_put(root);
        return;
    }

    block_template_t *bt = calloc(1, sizeof(block_template_t));
    response_to_block_template(result, bt);
    block_template_t *front = block_templates[0];
    if (front == NULL)
    {
        block_templates[0] = bt;
    }
    else
    {
        size_t i = BLOCK_TEMPLATES_MAX;
        while (--i)
        {
            if (i == BLOCK_TEMPLATES_MAX - 1 && block_templates[i] != NULL)
            {
                block_template_free(block_templates[i]);
            }
            block_templates[i] = block_templates[i-1];
        }
        block_templates[0] = bt;
    }
    pool_clients_send_job();
    json_object_put(root);
}

static void
rpc_on_last_block_header(const char* data, rpc_callback_t *callback)
{
    log_trace("Got last block header: \n%s", data);
    json_object *root = json_tokener_parse(data);
    JSON_GET_OR_WARN(result, root, json_type_object);
    JSON_GET_OR_WARN(status, result, json_type_string);
    const char *ss = json_object_get_string(status);
    json_object *error = NULL;
    json_object_object_get_ex(root, "error", &error);
    if (error != NULL)
    {
        JSON_GET_OR_WARN(code, error, json_type_object);
        JSON_GET_OR_WARN(message, error, json_type_string);
        int ec = json_object_get_int(code);
        const char *em = json_object_get_string(message);
        log_error("Error (%d) getting last block header: %s", ec, em);
        json_object_put(root);
        return;
    }
    if (status == NULL || strcmp(ss, "OK") != 0)
    {
        log_error("Error getting last block header: %s", ss);
        json_object_put(root);
        return;
    }
    block_t *front = last_block_headers[0];
    block_t *block = calloc(1, sizeof(block_t));
    JSON_GET_OR_WARN(block_header, result, json_type_object);
    response_to_block(block_header, block);
    if (front == NULL)
    {
        startup_pauout(block->height);
    }
    bool need_new_template = false;
    if (front != NULL && block->height > front->height)
    {
        size_t i = BLOCK_HEADERS_MAX;
        while (--i)
        {
            if (i == BLOCK_HEADERS_MAX - 1 && last_block_headers[i] != NULL)
            {
                free(last_block_headers[i]);
            }
            last_block_headers[i] = last_block_headers[i-1];
        }
        last_block_headers[0] = block;
        need_new_template = true;
    }
    else if (front == NULL)
    {
        last_block_headers[0] = block;
        need_new_template = true;
    }
    else
        free(block);

    pool_stats.network_difficulty = last_block_headers[0]->difficulty;
    pool_stats.network_hashrate = last_block_headers[0]->difficulty / BLOCK_TIME;
    pool_stats.network_height = last_block_headers[0]->height;
    update_pool_hr();

    if (need_new_template)
    {
        log_info("Fetching new block template");
        char body[RPC_BODY_MAX];
        uint64_t reserve = 17;
        rpc_get_request_body(body, "get_block_template", "sssd", "wallet_address", config.pool_wallet, "reserve_size", reserve);
        rpc_callback_t *c1 = calloc(1, sizeof(rpc_callback_t));
        c1->cb = rpc_on_block_template;
        rpc_request(base, body, c1);

        uint64_t end = block->height - 60;
        uint64_t start = end - BLOCK_HEADERS_RANGE + 1;
        rpc_get_request_body(body, "get_block_headers_range", "sdsd", "start_height", start, "end_height", end);
        rpc_callback_t *c2 = calloc(1, sizeof(rpc_callback_t));
        c2->cb = rpc_on_block_headers_range;
        rpc_request(base, body, c2);
    }

    json_object_put(root);
}

static void
rpc_on_block_submitted(const char* data, rpc_callback_t *callback)
{
    json_object *root = json_tokener_parse(data);
    JSON_GET_OR_WARN(result, root, json_type_object);
    JSON_GET_OR_WARN(status, result, json_type_string);
    const char *ss = json_object_get_string(status);
    json_object *error = NULL;
    json_object_object_get_ex(root, "error", &error);
    /*
      The RPC reports submission as an error even when it's added as
      an alternative block. Thus, still store it. This doesn't matter
      as upon payout, blocks are checked whether they are orphaned or not.
    */
    if (error != NULL)
    {
        JSON_GET_OR_WARN(code, error, json_type_object);
        JSON_GET_OR_WARN(message, error, json_type_string);
        int ec = json_object_get_int(code);
        const char *em = json_object_get_string(message);
        log_debug("Error (%d) with block submission: %s", ec, em);
    }
    if (status == NULL || strcmp(ss, "OK") != 0)
    {
        log_debug("Error submitting block: %s", ss);
    }
    pool_stats.pool_blocks_found++;
    block_t *b = (block_t*)callback->data;
    pool_stats.last_block_found = b->timestamp;
    log_info("Block submitted at height: %"PRIu64, b->height);
    int rc = store_block(b->height, b);
    if (rc != 0)
        log_warn("Failed to store block: %s", mdb_strerror(rc));
    json_object_put(root);
}

static void
rpc_on_wallet_transferred(const char* data, rpc_callback_t *callback)
{
    log_trace("Transfer response: \n%s", data);
    const char* address = callback->data;
    json_object *root = json_tokener_parse(data);
    JSON_GET_OR_WARN(result, root, json_type_object);
    json_object *error = NULL;
    json_object_object_get_ex(root, "error", &error);
    if (error != NULL)
    {
        JSON_GET_OR_WARN(code, error, json_type_object);
        JSON_GET_OR_WARN(message, error, json_type_string);
        int ec = json_object_get_int(code);
        const char *em = json_object_get_string(message);
        log_error("Error (%d) with wallet transfer: %s", ec, em);
        goto cleanup;
    }
    log_info("Payout transfer successfull");

    int rc;
    char *err;
    MDB_txn *txn;
    MDB_cursor *cursor;
    if ((rc = mdb_txn_begin(env, NULL, 0, &txn)) != 0)
    {
        err = mdb_strerror(rc);
        log_error("%s", err);
        goto cleanup;
    }
    if ((rc = mdb_cursor_open(txn, db_balance, &cursor)) != 0)
    {
        err = mdb_strerror(rc);
        log_error("%s", err);
        mdb_txn_abort(txn);
        goto cleanup;
    }

    MDB_cursor_op op = MDB_SET;
    MDB_val key = {ADDRESS_MAX, (void*)address};
    MDB_val val;
    rc = mdb_cursor_get(cursor, &key, &val, op);
    if (rc == MDB_NOTFOUND)
    {
        log_error("Payment made to non-existent address");
        mdb_txn_abort(txn);
        goto cleanup;
    }
    else if (rc != 0 && rc != MDB_NOTFOUND)
    {
        err = mdb_strerror(rc);
        log_error("%s", err);
        mdb_txn_abort(txn);
        goto cleanup;
    }
    mdb_cursor_del(cursor, 0);
    mdb_txn_commit(txn);

    /* Now store payment info */
    JSON_GET_OR_WARN(tx_hash, result, json_type_string);
    JSON_GET_OR_WARN(amount, result, json_type_int);
    const char *ths = json_object_get_string(tx_hash);
    uint64_t ai = json_object_get_int64(amount);
    time_t now = time(NULL);
    payment_t payment;
    memcpy(payment.tx_hash, ths, sizeof(payment.tx_hash));
    payment.amount = ai;
    payment.timestamp = now;

    if ((rc = mdb_txn_begin(env, NULL, 0, &txn)) != 0)
    {
        err = mdb_strerror(rc);
        log_error("%s", err);
        goto cleanup;
    }
    if ((rc = mdb_cursor_open(txn, db_payments, &cursor)) != 0)
    {
        err = mdb_strerror(rc);
        log_error("%s", err);
        mdb_txn_abort(txn);
        goto cleanup;
    }
    key.mv_data = (void*)address;
    key.mv_size = ADDRESS_MAX;
    val.mv_data = &payment;
    val.mv_size = sizeof(payment);
    if ((rc = mdb_cursor_put(cursor, &key, &val, MDB_APPENDDUP)) != 0)
    {
        err = mdb_strerror(rc);
        log_error("Error putting payment: %s", err);
        mdb_txn_abort(txn);
        goto cleanup;
    }
    if ((rc = mdb_txn_commit(txn)) != 0)
    {
        err = mdb_strerror(rc);
        log_error("Error committing payment: %s", err);
        mdb_txn_abort(txn);
        goto cleanup;
    }
cleanup:
    json_object_put(root);
}

static void
timer_on_120s(int fd, short kind, void *ctx)
{
    log_info("Fetching last block header");
    char body[RPC_BODY_MAX];
    rpc_get_request_body(body, "get_last_block_header", NULL);
    rpc_callback_t *callback = calloc(1, sizeof(rpc_callback_t));
    callback->cb = rpc_on_last_block_header;
    rpc_request(base, body, callback);
    struct timeval timeout = { .tv_sec = 120, .tv_usec = 0 };
    evtimer_add(timer_120s, &timeout);
}

static void
timer_on_10m(int fd, short kind, void *ctx)
{
    send_payments();
    struct timeval timeout = { .tv_sec = 600, .tv_usec = 0 };
    evtimer_add(timer_10m, &timeout);
}

static void
client_add(int fd, struct bufferevent *bev)
{
    log_info("New client connected");
    client_t *c = pool_clients.clients;
    bool resize = true;
    for (size_t i = 0; i < pool_clients.count; i++, c++)
    {
        if (c->connected_since == 0)
        {
            resize = false;
            break;
        }
    }
    if (resize)
    {
        pthread_mutex_lock(&mutex_clients);
        pool_clients.count += POOL_CLIENTS_GROW;
        c = realloc(pool_clients.clients, sizeof(client_t) * pool_clients.count);
        pool_clients.clients = c;
        c += pool_clients.count - POOL_CLIENTS_GROW;
        pthread_mutex_unlock(&mutex_clients);
        log_debug("Client pool can now hold %zu clients", pool_clients.count);
    }
    memset(c, 0, sizeof(client_t));
    c->fd = fd;
    c->bev = bev;
    c->connected_since = time(NULL);
    pool_stats.connected_miners++;
}

static void
client_find(struct bufferevent *bev, client_t **client)
{
    int fd = bufferevent_getfd(bev);
    client_t *c = pool_clients.clients;
    for (size_t i = 0; i < pool_clients.count; i++, c++)
    {
        if (c->fd == fd)
        {
            *client = c;
            return;
        }
    }
    *client = NULL;
}

static void
client_clear(struct bufferevent *bev)
{
    client_t *client;
    client_find(bev, &client);
    if (client == NULL)
        return;
    client_clear_jobs(client);
    memset(client, 0, sizeof(client_t));
    bufferevent_free(bev);
    pool_stats.connected_miners--;
}

static void
client_send_job(client_t *client, bool response)
{
    /* First cycle jobs */
    job_t *last = &client->active_jobs[CLIENT_JOBS_MAX-1];
    if (last->blob != NULL)
    {
        free(last->blob);
        last->blob = NULL;
    }
    if (last->submissions != NULL)
    {
        free(last->submissions);
        last->submissions = NULL;
        last->submissions_count = 0;
    }
    for (size_t i=CLIENT_JOBS_MAX-1; i>0; i--)
    {
        job_t *current = &client->active_jobs[i];
        job_t *prev = &client->active_jobs[i-1];
        memcpy(current, prev, sizeof(job_t));
    }
    job_t *job = &client->active_jobs[0];
    memset(job, 0, sizeof(job_t));

    /* Quick check we actually have a block template */
    block_template_t *bt = block_templates[0];
    if (!bt)
    {
        log_warn("Cannot send client a job as have not yet recieved a block template");
        return;
    }

    /*
      1. Convert blocktemplate_blob to binary
      2. Update bytes in reserved space at reserved_offset
      3. Get block hashing blob for job
      4. Send
    */

    /* Convert template to blob */
    size_t bin_size = strlen(bt->blocktemplate_blob) >> 1;
    char *block = calloc(bin_size, sizeof(char));
    hex_to_bin(bt->blocktemplate_blob, block, bin_size);

    /* Set the extra nonce in our reserved space */
    char *p = block;
    p += bt->reserved_offset;
    ++extra_nonce;
    memcpy(p, &extra_nonce, sizeof(extra_nonce));
    job->extra_nonce = extra_nonce;

    /* Get hashong blob */
    size_t hashing_blob_size;
    char *hashing_blob = NULL;
    get_hashing_blob(block, bin_size, &hashing_blob, &hashing_blob_size);

    /* Make hex */
    job->blob = calloc((hashing_blob_size << 1) +1, sizeof(char));
    bin_to_hex(hashing_blob, hashing_blob_size, job->blob);
    log_trace("Miner hashing blob: %s", job->blob);

    /* Save a job id */
    uuid_generate(job->id);

    /* Hold reference to block template */
    job->block_template = bt;

    /* Send */
    char job_id[33];
    bin_to_hex((const char*)job->id, sizeof(uuid_t), job_id);
    
    /* Retarget */
    double duration = difftime(time(NULL), client->connected_since);
    uint8_t retarget_time = client->is_proxy ? 5 : 120;
    uint64_t target = fmax((double)client->hashes / duration * retarget_time, config.pool_start_diff);
    job->target = target;
    log_debug("Client %.32s target now %"PRIu64, client->client_id, target);

    char body[JOB_BODY_MAX];
    if (!client->is_proxy)
    {
        stratum_get_job_body(body, client, response);
    }
    else
    {
        char *block_hex = calloc(bin_size+1, sizeof(char));
        bin_to_hex(block, bin_size, block_hex);
        stratum_get_proxy_job_body(body, client, block_hex, response);
        free(block_hex);
    }
    log_trace("Client job: %s", body);
    struct evbuffer *output = bufferevent_get_output(client->bev);
    evbuffer_add(output, body, strlen(body));
    free(block);
    free(hashing_blob);
}

static void
client_clear_jobs(client_t *client)
{
    for (size_t i=0; i<CLIENT_JOBS_MAX; i++)
    {
        job_t *job = &client->active_jobs[i];
        if (job->blob != NULL)
        {
            free(job->blob);
            job->blob = NULL;
        }
        if (job->submissions != NULL)
        {
            free(job->submissions);
            job->submissions = NULL;
            job->submissions_count = 0;
        }
    }
}

static void
send_validation_error(const client_t *client, const char *message)
{
    struct evbuffer *output = bufferevent_get_output(client->bev);
    char body[ERROR_BODY_MAX];
    stratum_get_error_body(body, client->json_id, message);
    evbuffer_add(output, body, strlen(body));
    log_debug("Validation error: %s", message);
}

static void
client_on_login(json_object *message, client_t *client)
{
    JSON_GET_OR_ERROR(params, message, json_type_object, client);
    JSON_GET_OR_ERROR(login, params, json_type_string, client);
    JSON_GET_OR_ERROR(pass, params, json_type_string, client);

    const char *address = json_object_get_string(login);
    uint64_t prefix;
    parse_address(address, &prefix);
    if (prefix != MAINNET_ADDRESS_PREFIX && prefix != TESTNET_ADDRESS_PREFIX)
        return send_validation_error(client, "login only main wallet addresses are supported");

    const char *worker_id = json_object_get_string(pass);

    json_object *agent = NULL;
    if (json_object_object_get_ex(params, "agent", &agent))
    {
        const char *user_agent = json_object_get_string(agent);
        if (user_agent)
        {
            strncpy(client->agent, user_agent, 255);
            client->is_proxy = strstr(user_agent, "proxy") != NULL ? true : false;
        }
    }

    strncpy(client->address, address, sizeof(client->address));
    strncpy(client->worker_id, worker_id, sizeof(client->worker_id));
    uuid_t cid;
    uuid_generate(cid);
    bin_to_hex((const char*)cid, sizeof(uuid_t), client->client_id);
    char status[256];
    snprintf(status, 256, "Logged in: %s %s\n", worker_id, address);
    client_send_job(client, true);
}

static void
client_on_submit(json_object *message, client_t *client)
{
    struct evbuffer *output = bufferevent_get_output(client->bev);

    JSON_GET_OR_ERROR(params, message, json_type_object, client);
    JSON_GET_OR_ERROR(nonce, params, json_type_string, client);
    JSON_GET_OR_ERROR(result, params, json_type_string, client);
    JSON_GET_OR_ERROR(job_id, params, json_type_string, client);

    char *endptr = NULL;
    const char *nptr = json_object_get_string(nonce);
    errno = 0;
    unsigned long int uli = strtoul(nptr, &endptr, 16);
    if (errno != 0 || nptr == endptr)
        return send_validation_error(client, "nonce not an unsigned long int");
    const uint32_t result_nonce = ntohl(uli);

    const char *result_hex = json_object_get_string(result);
    if (strlen(result_hex) != 64)
        return send_validation_error(client, "result invalid length");
    if (is_hex_string(result_hex) != 0)
        return send_validation_error(client, "result not hex string");

    const char *jid = json_object_get_string(job_id);
    if (strlen(jid) != 32)
        return send_validation_error(client, "job_id invalid length");

    job_t *job = client_find_job(client, jid);
    if (!job)
        return send_validation_error(client, "cannot find job with job_id");

    log_trace("Client submitted nonce=%u, result=%s", result_nonce, result_hex);
    /*
      1. Validate submission
         active_job->blocktemplate_blob to bin
         add extra_nonce at reserved offset
         add nonce
         get hashing blob
         hash
         compare result
         check result hash against block difficulty (if ge then mined block)
         check result hash against target difficulty (if not ge, invalid share)
      2. Process share
         check result hash against template difficulty (submit to network if good)
         add share to db

      Note reserved space is: extra_nonce, instance_id, pool_nonce, worker_nonce
       4 bytes each. instance_id would be used for pool threads.
    */

    /* Convert template to blob */
    block_template_t *bt = job->block_template;
    char *btb = bt->blocktemplate_blob;
    size_t bin_size = strlen(btb) >> 1;
    char *block = calloc(bin_size, sizeof(char));
    hex_to_bin(bt->blocktemplate_blob, block, bin_size);

    /* Set the extra nonce in our reserved space */
    char *p = block;
    p += bt->reserved_offset;
    memcpy(p, &job->extra_nonce, sizeof(extra_nonce));

    uint32_t pool_nonce = 0;
    uint32_t worker_nonce = 0;
    if (client->is_proxy)
    {
        /*
          A proxy supplies pool_nonce and worker_nonce
          so add them in the resrved space too.
        */
        JSON_GET_OR_WARN(poolNonce, params, json_type_int);
        JSON_GET_OR_WARN(workerNonce, params, json_type_int);
        pool_nonce = json_object_get_int(poolNonce);
        worker_nonce = json_object_get_int(workerNonce);
        p += 8;
        memcpy(p, &pool_nonce, sizeof(pool_nonce));
        p += 4;
        memcpy(p, &worker_nonce, sizeof(worker_nonce));
    }
    uint128_t sub = 0;
    uint32_t *psub = (uint32_t*) &sub;
    *psub++ = result_nonce;
    *psub++ = job->extra_nonce;
    *psub++ = pool_nonce;
    *psub++ = worker_nonce;

    psub -= 4;
    log_trace("Submission reserved values: %u %u %u %u", *psub, *(psub+1), *(psub+2), *(psub+3));

    /* Check not already submitted */
    uint128_t *submissions = job->submissions;
    for (size_t i=0; i<job->submissions_count; i++)
    {
        if (submissions[i] == sub)
        {
            char body[ERROR_BODY_MAX];
            stratum_get_error_body(body, client->json_id, "Duplicate share");
            evbuffer_add(output, body, strlen(body));
            log_debug("Duplicate share");
            free(block);
            return;
        }
    }
    job->submissions = realloc((void*)submissions,
            sizeof(uint128_t) * ++job->submissions_count);
    job->submissions[job->submissions_count-1] = sub;

    /* And the supplied nonce */
    p = block;
    p += 39;
    memcpy(p, &result_nonce, sizeof(result_nonce));

    /* Get hashong blob */
    size_t hashing_blob_size;
    char *hashing_blob = NULL;
    if (get_hashing_blob(block, bin_size, &hashing_blob, &hashing_blob_size) != 0)
    {
        char body[ERROR_BODY_MAX];
        stratum_get_error_body(body, client->json_id, "Invalid block");
        evbuffer_add(output, body, strlen(body));
        log_debug("Invalid block");
        free(block);
        return;
    }

    /* Hash and compare */
    char result_hash[32];
    char submitted_hash[32];
    uint8_t major_version = (uint8_t)block[0];
    const int cn_variant = major_version >= 7 ? major_version - 6 : 0;
    get_hash(hashing_blob, hashing_blob_size, (char**)&result_hash, cn_variant, bt->height);
    hex_to_bin(result_hex, submitted_hash, 32);

    if (memcmp(submitted_hash, result_hash, 32) != 0)
    {
        char body[ERROR_BODY_MAX];
        stratum_get_error_body(body, client->json_id, "Invalid share");
        evbuffer_add(output, body, strlen(body));
        log_debug("Invalid share");
        /* TODO: record and ban if too many */
        free(block);
        free(hashing_blob);
        return;
    }

    BIGNUM *hd = BN_new();
    BIGNUM *jd = BN_new();
    BIGNUM *bd = BN_new();
    BIGNUM *rh = NULL;
    BN_set_word(jd, job->target);
    BN_set_word(bd, bt->difficulty);
    reverse_bin(result_hash, 32);
    rh = BN_bin2bn((const unsigned char*)result_hash, 32, NULL);
    BN_div(hd, NULL, base_diff, rh, bn_ctx);
    BN_free(rh);

    /* Process share */
    client->hashes += job->target;
    time_t now = time(NULL);
    log_trace("Checking hash against blobk difficulty: %lu, job difficulty: %lu",
            BN_get_word(bd), BN_get_word(jd));
    bool can_store = false;

    if (BN_cmp(hd, bd) >= 0)
    {
        can_store = true;
        /* Yay! Mined a block so submit to network */
        log_info("+++ MINED A BLOCK +++");
        char *block_hex = calloc((bin_size << 1)+1, sizeof(char));
        bin_to_hex(block, bin_size, block_hex);
        char body[RPC_BODY_MAX];
        snprintf(body, RPC_BODY_MAX,
                "{\"jsonrpc\":\"2.0\",\"id\":\"0\",\"method\":\"submit_block\", \"params\":[\"%s\"]}",
                block_hex);

        rpc_callback_t *callback = calloc(1, sizeof(rpc_callback_t));
        callback->cb = rpc_on_block_submitted;
        callback->data = calloc(1, sizeof(block_t));

        block_t* b = (block_t*)callback->data;
        b->height = bt->height;
        bin_to_hex(submitted_hash, 32, b->hash);
        memcpy(b->prev_hash, bt->prev_hash, 64);
        b->difficulty = bt->difficulty;
        b->status = BLOCK_LOCKED;
        b->timestamp = now;

        rpc_request(base, body, callback);
        free(block_hex);
    }
    else if (BN_cmp(hd, jd) < 0)
    {
        can_store = false;
        char body[ERROR_BODY_MAX];
        stratum_get_error_body(body, client->json_id, "Low difficulty share");
        log_debug("Low difficulty (%lu) share", BN_get_word(jd));
        evbuffer_add(output, body, strlen(body));
    }
    else
        can_store = true;

    BN_free(hd);
    BN_free(jd);
    BN_free(bd);
    free(block);
    free(hashing_blob);

    if (can_store)
    {
        share_t share;
        share.height = bt->height;
        share.difficulty = job->target;
        strncpy(share.address, client->address, sizeof(share.address));
        share.timestamp = now;
        log_debug("Storing share with difficulty: %"PRIu64, share.difficulty);
        int rc = store_share(share.height, &share);
        if (rc != 0)
            log_warn("Failed to store share: %s", mdb_strerror(rc));
        char body[STATUS_BODY_MAX];
        stratum_get_status_body(body, client->json_id, "OK");
        evbuffer_add(output, body, strlen(body));
    }
}

static void
client_on_read(struct bufferevent *bev, void *ctx)
{
    struct evbuffer *input, *output;
    char *line;
    size_t n;
    client_t *client;

    client_find(bev, &client);
    if (client == NULL)
        return;

    input = bufferevent_get_input(bev);
    output = bufferevent_get_output(bev);

    size_t len = evbuffer_get_length(input);
    if (len >= MAX_LINE)
    {
        const char *too_long = "Message too long\n";
        evbuffer_add(output, too_long, strlen(too_long));
        log_info("Removing client. Message too long.");
        evbuffer_drain(input, len);
        client_clear(bev);
        return;
    }

    while ((line = evbuffer_readln(input, &n, EVBUFFER_EOL_LF)))
    {
        json_object *message = json_tokener_parse(line);
        JSON_GET_OR_WARN(method, message, json_type_string);
        JSON_GET_OR_WARN(id, message, json_type_int);
        const char *method_name = json_object_get_string(method);
        const char unknown[] = "Unknown method";
        client->json_id = json_object_get_int(id);

        bool unknown_message = false;

        if (method_name == NULL)
        {
<<<<<<< HEAD
            char body[ERROR_BODY_MAX];
            stratum_get_error_body(body, client->json_id, unknown);
            evbuffer_add(output, body, strlen(body));
=======
            unknown_message = true;
>>>>>>> f668ed60
        }
        else if (strcmp(method_name, "login") == 0)
        {
            client_on_login(message, client);
        }
        else if (strcmp(method_name, "submit") == 0)
        {
            client_on_submit(message, client);
        }
        else if (strcmp(method_name, "getjob") == 0)
        {
            client_send_job(client, false);
        }
        else if (strcmp(method_name, "keepalived") == 0)
        {
            char body[STATUS_BODY_MAX];
            stratum_get_status_body(body, client->json_id, "KEEPALIVED");
            evbuffer_add(output, body, strlen(body));
        }
        else
        {
<<<<<<< HEAD
            char body[ERROR_BODY_MAX];
            stratum_get_error_body(body, client->json_id, unknown);
            evbuffer_add(output, body, strlen(body));
=======
            unknown_message = true;
>>>>>>> f668ed60
        }

        json_object_put(message);
        free(line);

        if (unknown_message)
        {
            char *body = stratum_new_error_body(client->json_id, unknown);
            evbuffer_add(output, body, strlen(body));
            free(body);
            log_info("Removing client. Unknown message.");
            evbuffer_drain(input, len);
            client_clear(bev);
            return;
        }
    }
}

static void
client_on_error(struct bufferevent *bev, short error, void *ctx)
{
    if (error & BEV_EVENT_EOF)
    {
        /* connection has been closed */
        log_debug("Client disconnected. Removing.");
    }
    else if (error & BEV_EVENT_ERROR)
    {
        /* check errno to see what error occurred */
        log_debug("Client error: %d. Removing.", errno);
    }
    else if (error & BEV_EVENT_TIMEOUT)
    {
        /* must be a timeout event handle, handle it */
        log_debug("Client timeout. Removing.");
    }
    client_clear(bev);
}

static void
client_on_accept(evutil_socket_t listener, short event, void *arg)
{
    struct event_base *base = (struct event_base*)arg;
    struct sockaddr_storage ss;
    socklen_t slen = sizeof(ss);
    int fd = accept(listener, (struct sockaddr*)&ss, &slen);
    if (fd < 0)
    {
        perror("accept");
    }
    else if (fd > FD_SETSIZE)
    {
        close(fd);
    }
    else
    {
        struct bufferevent *bev;
        evutil_make_socket_nonblocking(fd);
        bev = bufferevent_socket_new(base, fd, BEV_OPT_CLOSE_ON_FREE);
        bufferevent_setcb(bev, client_on_read, NULL, client_on_error, NULL);
        bufferevent_setwatermark(bev, EV_READ, 0, MAX_LINE);
        bufferevent_enable(bev, EV_READ|EV_WRITE);
        client_add(fd, bev);
    }
}

static void
read_config(const char *config_file, const char *log_file)
{
    /* Start with some defaults for any missing... */
    strncpy(config.rpc_host, "127.0.0.1", 10);
    config.rpc_port = 18081;
    config.rpc_timeout = 15;
    config.pool_start_diff = 100;
    config.share_mul = 2.0;
    config.pool_fee = 0.01;
    config.payment_threshold = 0.33;
    config.pool_port = 4242;
    config.log_level = 5;
    config.webui_port = 4243;

    char path[MAX_PATH];
    if (config_file)
    {
        strncpy(path, config_file, MAX_PATH);
    }
    else
    {
        if (!getcwd(path, MAX_PATH))
        {
            log_fatal("Cannot getcwd (%s). Aborting.", errno);
            abort();
        }
        strcat(path, "/pool.conf");
        if (access(path, R_OK) != 0)
        {
            strncpy(path, getenv("HOME"), MAX_PATH);
            strcat(path, "/pool.conf");
            if (access(path, R_OK) != 0)
            {
                log_fatal("Cannot find a config file in ./ or ~/ and no option supplied. Aborting.");
                abort();
            }
        }
    }
    log_info("Reading config at: %s", path);

    FILE *fp = fopen(path, "r");
    if (fp == NULL)
    {
        log_fatal("Cannot open config file. Aborting.");
        abort();
    }
    char line[256];
    char *key;
    char *val;
    const char *tok = " =";
    while (fgets(line, sizeof(line), fp) != NULL)
    {
        key = strtok(line, tok);
        if (key == NULL)
            continue;
        val = strtok(NULL, tok);
        if (val == NULL)
            continue;
        val[strcspn(val, "\r\n")] = 0;
        if (strcmp(key, "rpc-host") == 0)
        {
            strncpy(config.rpc_host, val, sizeof(config.rpc_host));
        }
        else if (strcmp(key, "rpc-port") == 0)
        {
            config.rpc_port = atoi(val);
        }
        else if (strcmp(key, "rpc-timeout") == 0)
        {
            config.rpc_timeout = atoi(val);
        }
        else if (strcmp(key, "wallet-rpc-host") == 0)
        {
            strncpy(config.wallet_rpc_host, val, sizeof(config.rpc_host));
        }
        else if (strcmp(key, "wallet-rpc-port") == 0)
        {
            config.wallet_rpc_port = atoi(val);
        }
        else if (strcmp(key, "pool-wallet") == 0)
        {
            strncpy(config.pool_wallet, val, sizeof(config.pool_wallet));
        }
        else if (strcmp(key, "pool-start-diff") == 0)
        {
            config.pool_start_diff = strtoumax(val, NULL, 10);
        }
        else if (strcmp(key, "share-mul") == 0)
        {
            config.share_mul = atof(val);
        }
        else if (strcmp(key, "pool-fee") == 0)
        {
            config.pool_fee = atof(val);
        }
        else if (strcmp(key, "payment-threshold") == 0)
        {
            config.payment_threshold = atof(val);
        }
        else if (strcmp(key, "pool-port") == 0)
        {
            config.pool_port = atoi(val);
        }
        else if (strcmp(key, "log-level") == 0)
        {
            config.log_level = atoi(val);
        }
        else if (strcmp(key, "webui-port") == 0)
        {
            config.webui_port = atoi(val);
        }
        else if (strcmp(key, "log-file") == 0)
        {
            strncpy(config.log_file, val, sizeof(config.log_file));
        }
    }
    fclose(fp);

    if (log_file != NULL)
        strncpy(config.log_file, log_file, sizeof(config.log_file));

    if (!config.pool_wallet[0])
    {
        log_fatal("No pool wallet supplied. Aborting.");
        abort();
    }
    if (!config.wallet_rpc_host[0] || config.wallet_rpc_port == 0)
    {
        log_fatal("Both wallet-rpc-host and wallet-rpc-port need setting. Aborting.");
        abort();
    }
    log_info("\nCONFIG:\n  rpc_host = %s\n  rpc_port = %u\n  rpc_timeout = %u\n  pool_wallet = %s\n  "
            "pool_start_diff = %"PRIu64"\n  share_mul = %.2f\n  pool_fee = %.2f\n  payment_threshold = %.2f\n  "
            "wallet_rpc_host = %s\n  wallet_rpc_port = %u\n  pool_port = %u\n  "
            "log_level = %u\n  webui_port=%u\n  log-file = %s\n",
            config.rpc_host, config.rpc_port, config.rpc_timeout,
            config.pool_wallet, config.pool_start_diff, config.share_mul,
            config.pool_fee, config.payment_threshold,
            config.wallet_rpc_host, config.wallet_rpc_port, config.pool_port,
            config.log_level, config.webui_port, config.log_file);
}

static void
run(void)
{
    evutil_socket_t listener;
    struct sockaddr_in sin;
    struct event *listener_event;

    base = event_base_new();
    if (!base)
    {
        log_fatal("Failed to create event base");
        return;
    }

    sin.sin_family = AF_INET;
    sin.sin_addr.s_addr = 0;
    sin.sin_port = htons(config.pool_port);

    listener = socket(AF_INET, SOCK_STREAM, 0);
    evutil_make_socket_nonblocking(listener);

#ifndef WIN32
    {
        int one = 1;
        setsockopt(listener, SOL_SOCKET, SO_REUSEADDR, &one, sizeof(one));
    }
#endif

    if (bind(listener, (struct sockaddr*)&sin, sizeof(sin)) < 0)
    {
        perror("bind");
        return;
    }

    if (listen(listener, 16)<0)
    {
        perror("listen");
        return;
    }

    listener_event = event_new(base, listener, EV_READ|EV_PERSIST, client_on_accept, (void*)base);
    if (event_add(listener_event, NULL) != 0)
    {
        log_fatal("Failed to add socket listener event");
        return;
    }

    timer_120s = evtimer_new(base, timer_on_120s, NULL);
    timer_on_120s(-1, EV_TIMEOUT, NULL);

    timer_10m = evtimer_new(base, timer_on_10m, NULL);
    timer_on_10m(-1, EV_TIMEOUT, NULL);

    event_base_dispatch(base);
}

static void
cleanup()
{
    printf("\n");
    log_info("Performing cleanup");
    stop_web_ui();
    evtimer_del(timer_120s);
    event_free(timer_120s);
    evtimer_del(timer_10m);
    event_free(timer_10m);
    event_base_free(base);
    pool_clients_free();
    last_block_headers_free();
    block_templates_free();
    database_close();
    BN_free(base_diff);
    BN_CTX_free(bn_ctx);
    pthread_mutex_destroy(&mutex_clients);
    log_info("Pool shutdown successfully");
    if (fd_log != NULL)
        fclose(fd_log);
}

static void
sigint_handler(int sig)
{
    signal(SIGINT, SIG_DFL);
    exit(0);
}

int main(int argc, char **argv)
{
    setvbuf(stdout, NULL, _IONBF, 0);
    signal(SIGINT, sigint_handler);
    atexit(cleanup);

    log_set_level(LOG_INFO);
    log_info("Starting pool");

    static struct option options[] =
    {
        {"config-file", required_argument, 0, 'c'},
        {"log-file", required_argument, 0, 'l'},
        {0, 0, 0, 0}
    };
    char *config_file = NULL;
    char *log_file = NULL;
    int c;
    while (1)
    {
        int option_index = 0;
        c = getopt_long (argc, argv, "c:l:",
                       options, &option_index);
        if (c == -1)
            break;
        switch (c)
        {
            case 'c':
                config_file = strdup(optarg);
                break;
            case 'l':
                log_file = strdup(optarg);
                break;
        }
    }
    read_config(config_file, log_file);

    log_set_level(LOG_FATAL - config.log_level);
    if (config.log_file[0] != '\0')
    {
        fd_log = fopen(config.log_file, "a");
        if (fd_log == NULL)
            log_info("Failed to open log file: %s", config.log_file);
        else
            log_set_fp(fd_log);
    }

    if (config_file != NULL)
        free(config_file);

    if (log_file != NULL)
        free(log_file);

    int err = 0;
    if ((err = database_init()) != 0)
    {
        log_fatal("Failed to initialize database. Return code: %d", err);
        goto cleanup;
    }

    bn_ctx = BN_CTX_new();
    base_diff = NULL;
    BN_hex2bn(&base_diff, "FFFFFFFFFFFFFFFFFFFFFFFFFFFFFFFFFFFFFFFFFFFFFFFFFFFFFFFFFFFFFFFF");

    pool_clients_init();

    wui_context_t uic;
    uic.port = config.webui_port;
    uic.pool_stats = &pool_stats;
    uic.pool_fee = config.pool_fee;
    uic.pool_port = config.pool_port;
    uic.payment_threshold = config.payment_threshold;
    start_web_ui(&uic);

    run();

cleanup:
    return 0;
}<|MERGE_RESOLUTION|>--- conflicted
+++ resolved
@@ -2097,13 +2097,10 @@
 
         if (method_name == NULL)
         {
-<<<<<<< HEAD
             char body[ERROR_BODY_MAX];
             stratum_get_error_body(body, client->json_id, unknown);
             evbuffer_add(output, body, strlen(body));
-=======
             unknown_message = true;
->>>>>>> f668ed60
         }
         else if (strcmp(method_name, "login") == 0)
         {
@@ -2125,13 +2122,10 @@
         }
         else
         {
-<<<<<<< HEAD
             char body[ERROR_BODY_MAX];
             stratum_get_error_body(body, client->json_id, unknown);
             evbuffer_add(output, body, strlen(body));
-=======
             unknown_message = true;
->>>>>>> f668ed60
         }
 
         json_object_put(message);
